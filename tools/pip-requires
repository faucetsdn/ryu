--- conflicted
+++ resolved
@@ -9,9 +9,5 @@
 ovs>=2.6.0  # OVSDB
 routes  # wsgi
 six>=1.4.0
-<<<<<<< HEAD
-tinyrpc # RPC library, BGP speaker(net_cntl)
-=======
 tinyrpc==1.0.4  # RPC library, BGP speaker(net_cntl)
->>>>>>> 2eae5210
 webob>=1.2  # wsgi